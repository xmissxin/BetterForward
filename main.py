--- conflicted
+++ resolved
@@ -1,480 +1,243 @@
-<<<<<<< HEAD
-import argparse
-import gettext
-import importlib
-import logging
-import os
-import sqlite3
-
-import telebot
-from telebot.apihelper import create_forum_topic, delete_forum_topic, close_forum_topic
-from telebot.types import Message
-
-parser = argparse.ArgumentParser(description="")
-parser.add_argument("-token", type=str, required=True, help="Telegram bot token")
-parser.add_argument("-group_id", type=str, required=True, help="Group ID")
-parser.add_argument("-language", type=str, default="en_US", help="Language", choices=["en_US", "zh_CN"])
-args = parser.parse_args()
-
-logger = logging.getLogger()
-logger.setLevel("INFO")
-BASIC_FORMAT = "%(asctime)s [%(levelname)s] %(message)s"
-DATE_FORMAT = "%Y-%m-%d %H:%M:%S"
-formatter = logging.Formatter(BASIC_FORMAT, DATE_FORMAT)
-chlr = logging.StreamHandler()
-chlr.setFormatter(formatter)
-logger.addHandler(chlr)
-
-project_root = os.path.dirname(os.path.abspath(__file__))
-locale_dir = os.path.join(project_root, "locale")
-gettext.bindtextdomain("BetterForward", locale_dir)
-gettext.textdomain("BetterForward")
-try:
-    _ = gettext.translation("BetterForward", locale_dir, languages=[args.language]).gettext
-except FileNotFoundError:
-    _ = gettext.gettext
-
-
-class TGBot:
-    def __init__(self, bot_token: str, group_id: str, db_path: str = "./data/storage.db"):
-        logger.info(_("Starting BetterForward..."))
-        self.group_id = int(group_id)
-        self.bot = telebot.TeleBot(bot_token)
-        self.bot.message_handler(commands=["auto_response"])(self.manage_auto_response)
-        self.bot.message_handler(commands=["terminate"])(self.handle_terminate)
-        self.bot.message_handler(func=lambda m: True, content_types=["photo", "text", "sticker", "video", "document"])(
-            self.handle_messages)
-        self.db_path = db_path
-        self.upgrade_db()
-        self.bot.set_my_commands([
-            telebot.types.BotCommand("terminate", _("Terminate a thread")),
-        ])
-        self.check_permission()
-        self.bot.infinity_polling(skip_pending=True, timeout=30)
-
-    def manage_auto_response(self, message: Message):
-        if message.chat.id == self.group_id:
-            if len((msg_split := message.text.split(" "))) < 2:
-                self.bot.reply_to(message, "Invalid command\n"
-                                           "Correct usage:```\n"
-                                           "/auto_response <set/delete/list> [key] [value] [topic_action(0/1)]```", parse_mode="Markdown")
-                return
-            with sqlite3.connect(self.db_path) as db:
-                db_cursor = db.cursor()
-                if msg_split[1] == "list":
-                    result = db_cursor.execute("SELECT topic_action, key, value FROM auto_response")
-                    response = "\n".join([f"{row[0]}: {row[1]}" for row in result.fetchall()])
-                    self.bot.reply_to(message, response if response else _("No auto response found"))
-                    return
-                topic_action = msg_split[4]
-                key = msg_split[2]
-                value = " ".join(msg_split[3:])
-                match msg_split[1]:
-                    case "set":
-                        if len(msg_split) != 5:
-                            self.bot.reply_to(message, "Invalid command\n"
-                                                       "Correct usage:```\n"
-                                                       "/auto_response set <key> <value> <topic_action(0/1)>```",
-                                              parse_mode="Markdown")
-                            return
-                        # Check if key exists
-                        db_cursor.execute("SELECT key FROM auto_response WHERE key = ?", (key,))
-                        if db_cursor.fetchone() is not None:
-                            db_cursor.execute("UPDATE auto_response SET value = ?, topic_action = ? WHERE key = ?", (value, topic_action, key))
-                        else:
-                            db_cursor.execute("INSERT INTO auto_response (key, value, topic_action) VALUES (?, ?, ?)", (key, value, topic_action))
-                        self.bot.reply_to(message, _("Auto response set"))
-                    case "delete":
-                        if len(msg_split) != 3:
-                            self.bot.reply_to(message, "Invalid command\n"
-                                                       "Correct usage:```\n"
-                                                       "/auto_response delete <key>```",
-                                              parse_mode="Markdown")
-                            return
-                        db_cursor.execute("DELETE FROM auto_response WHERE key = ?", (key,))
-                        self.bot.reply_to(message, _("Auto response deleted"))
-                    case _:
-                        self.bot.reply_to(message, _("Invalid operation"))
-                db.commit()
-
-    def upgrade_db(self):
-        try:
-            with sqlite3.connect(self.db_path) as db:
-                db_cursor = db.cursor()
-                db_cursor.execute("SELECT value FROM settings WHERE key = 'db_version'")
-                current_version = int(db_cursor.fetchone()[0])
-        except sqlite3.OperationalError:
-            current_version = 0
-        db_migrate_dir = "./db_migrate"
-        files = [f for f in os.listdir(db_migrate_dir) if f.endswith('.py')]
-        files.sort(key=lambda x: int(x.split('_')[0]))
-        for file in files:
-            version = int(file.split('_')[0])
-            if version > current_version:
-                logger.info(_("Upgrading database to version {}").format(version))
-                module = importlib.import_module(f"db_migrate.{file[:-3]}")
-                module.upgrade(self.db_path)
-                with sqlite3.connect(self.db_path) as db:
-                    db_cursor = db.cursor()
-                    db_cursor.execute("UPDATE settings SET value = ? WHERE key = 'db_version'", (str(version),))
-                    db.commit()
-
-    # Get thread_id to terminate when needed
-    def terminate_thread(self, thread_id):
-        logger.info(_("Terminating thread") + str(thread_id))
-        delete_forum_topic(chat_id=self.group_id, message_thread_id=thread_id, token=self.bot.token)
-        with sqlite3.connect(self.db_path) as db:
-            db_cursor = db.cursor()
-            db_cursor.execute("DELETE FROM topics WHERE thread_id = ?", (thread_id,))
-            db.commit()
-
-    # To terminate and totally delete the topic
-    def handle_terminate(self, message: Message):
-        if message.chat.id == self.group_id:
-            if message.message_thread_id is None:
-                if len((msg_split := message.text.split(" "))) != 2:
-                    self.bot.reply_to(message, "Invalid command\n"
-                                               "Correct usage:```\n"
-                                               "/terminate <user ID>```", parse_mode="Markdown")
-                    return
-                thread_id = int(msg_split[1])
-            else:
-                thread_id = message.message_thread_id
-            if thread_id == 1:
-                self.bot.reply_to(message, _("Cannot terminate main thread"))
-                return
-            try:
-                self.terminate_thread(thread_id)
-                if message.message_thread_id is None:
-                    self.bot.reply_to(message, _("Thread terminated"))
-            except Exception:
-                logger.error(_("Failed to terminate the thread") + str(thread_id))
-                self.bot.reply_to(message, _("Failed to terminate the thread"))
-
-    # To forward your words
-    def handle_messages(self, message: Message):
-        # Not responding in General topic
-        if message.message_thread_id is None and message.chat.id == self.group_id:
-            return
-        with sqlite3.connect(self.db_path) as db:
-            curser = db.cursor()
-            if message.chat.id != self.group_id:
-                logger.info(_("Received message from {}, content: {}").format(message.from_user.id, message.text))
-                # Auto response
-                result = curser.execute("SELECT value, topic_action FROM auto_response WHERE key = ?", (message.text,))
-                auto_response, topic_action = result.fetchone()
-                if auto_response is not None:
-                    self.bot.send_message(message.chat.id, auto_response)
-                    if not topic_action:
-                        return
-                # Forward message to group
-                userid = message.from_user.id
-                result = curser.execute("SELECT thread_id FROM topics WHERE user_id = ?", (userid,))
-                thread_id = result.fetchone()
-                if thread_id is None:
-                    # Create a new thread
-                    logger.info(_("Creating a new thread for user {}").format(userid))
-                    try:
-                        topic = create_forum_topic(chat_id=self.group_id, name=message.from_user.first_name,
-                                                   token=self.bot.token)
-                    except Exception as e:
-                        logger.error(e)
-                        return
-                    curser.execute("INSERT INTO topics (user_id, thread_id) VALUES (?, ?)",
-                                   (userid, topic["message_thread_id"]))
-                    thread_id = topic["message_thread_id"]
-                    username = _("Not set") if message.from_user.username is None else f"@{message.from_user.username}"
-                    last_name = "" if message.from_user.last_name is None else f" {message.from_user.last_name}"
-                    pin_message = self.bot.send_message(self.group_id,
-                                                        f"User ID: {userid}\n"
-                                                        f"Full Name: {message.from_user.first_name}{last_name}\n"
-                                                        f"Username: {username}\n",
-                                                        message_thread_id=thread_id)
-                    self.bot.pin_chat_message(self.group_id, pin_message.message_id)
-                self.bot.forward_message(self.group_id, message.chat.id, message_thread_id=thread_id,
-                                         message_id=message.message_id)
-                if topic_action:
-                    self.bot.send_message(self.group_id, _("[Auto Response]") + auto_response,
-                                          message_thread_id=thread_id)
-            else:
-                # Forward message to user
-                result = curser.execute("SELECT user_id FROM topics WHERE thread_id = ?", (message.message_thread_id,))
-                user_id = result.fetchone()
-                if user_id is not None:
-                    match message.content_type:
-                        case "photo":
-                            self.bot.send_photo(chat_id=user_id[0], photo=message.photo[-1].file_id,
-                                                caption=message.caption)
-                        case "text":
-                            self.bot.send_message(chat_id=user_id[0], text=message.text)
-                        case "sticker":
-                            self.bot.send_sticker(chat_id=user_id[0], sticker=message.sticker.file_id)
-                        case "video":
-                            self.bot.send_video(chat_id=user_id[0], video=message.video.file_id,
-                                                caption=message.caption)
-                        case "document":
-                            self.bot.send_document(chat_id=user_id[0], document=message.document.file_id,
-                                                   caption=message.caption)
-                        case _:
-                            logger.error(_("Unsupported message type") + message.content_type)
-                else:
-                    self.bot.send_message(self.group_id, _("Chat not found, please remove this topic manually"),
-                                          message_thread_id=message.message_thread_id)
-                    close_forum_topic(chat_id=self.group_id, message_thread_id=message.message_thread_id,
-                                      token=self.bot.token)
-
-    def check_permission(self):
-        chat_member = self.bot.get_chat_member(self.group_id, self.bot.get_me().id)
-        permissions = {
-            "can_manage_topics": chat_member.can_manage_topics,
-            "can_delete_messages": chat_member.can_delete_messages
-        }
-        for key, value in permissions.items():
-            if value is False:
-                logger.error(_("Bot doesn't have {} permission").format(key))
-                self.bot.send_message(self.group_id, _("Bot doesn't have {} permission").format(key))
-        self.bot.send_message(self.group_id, _("Bot started successfully"))
-
-
-if __name__ == "__main__":
-    if not args.token or not args.group_id:
-        logger.error(_("Token or group ID is empty"))
-        exit(1)
-    bot = TGBot(args.token, args.group_id)
-=======
-import argparse
-import gettext
-import importlib
-import logging
-import os
-import sqlite3
-
-import telebot
-from telebot.apihelper import create_forum_topic, delete_forum_topic, close_forum_topic
-from telebot.types import Message
-
-parser = argparse.ArgumentParser(description="")
-parser.add_argument("-token", type=str, required=True, help="Telegram bot token")
-parser.add_argument("-group_id", type=str, required=True, help="Group ID")
-parser.add_argument("-language", type=str, default="en_US", help="Language", choices=["en_US", "zh_CN"])
-args = parser.parse_args()
-
-logger = logging.getLogger()
-logger.setLevel("INFO")
-BASIC_FORMAT = "%(asctime)s [%(levelname)s] %(message)s"
-DATE_FORMAT = "%Y-%m-%d %H:%M:%S"
-formatter = logging.Formatter(BASIC_FORMAT, DATE_FORMAT)
-chlr = logging.StreamHandler()
-chlr.setFormatter(formatter)
-logger.addHandler(chlr)
-
-project_root = os.path.dirname(os.path.abspath(__file__))
-locale_dir = os.path.join(project_root, "locale")
-gettext.bindtextdomain("BetterForward", locale_dir)
-gettext.textdomain("BetterForward")
-try:
-    _ = gettext.translation("BetterForward", locale_dir, languages=[args.language]).gettext
-except FileNotFoundError:
-    _ = gettext.gettext
-
-
-class TGBot:
-    def __init__(self, bot_token: str, group_id: str, db_path: str = "./data/storage.db"):
-        logger.info(_("Starting BetterForward..."))
-        self.group_id = int(group_id)
-        self.bot = telebot.TeleBot(bot_token)
-        self.bot.message_handler(commands=["auto_response"])(self.manage_auto_response)
-        self.bot.message_handler(commands=["terminate"])(self.handle_terminate)
-        self.bot.message_handler(func=lambda m: True, content_types=["photo", "text", "sticker", "video", "document"])(
-            self.handle_messages)
-        self.db_path = db_path
-        self.upgrade_db()
-        self.bot.set_my_commands([
-            telebot.types.BotCommand("terminate", _("Terminate a thread")),
-        ])
-        self.check_permission()
-        self.bot.infinity_polling(skip_pending=True, timeout=30)
-
-    def manage_auto_response(self, message: Message):
-        if message.chat.id == self.group_id:
-            if len((msg_split := message.text.split(" "))) < 2:
-                self.bot.reply_to(message, "Invalid command\n"
-                                           "Correct usage:```\n"
-                                           "/auto_response <set/delete/list> [key] [value]```", parse_mode="Markdown")
-                return
-            with sqlite3.connect(self.db_path) as db:
-                db_cursor = db.cursor()
-                if msg_split[1] == "list":
-                    result = db_cursor.execute("SELECT key, value FROM auto_response")
-                    response = "\n".join([f"{row[0]}: {row[1]}" for row in result.fetchall()])
-                    self.bot.reply_to(message, response if response else _("No auto response found"))
-                    return
-                key = msg_split[2]
-                value = " ".join(msg_split[3:])
-                match msg_split[1]:
-                    case "set":
-                        if len(msg_split) != 4:
-                            self.bot.reply_to(message, "Invalid command\n"
-                                                       "Correct usage:```\n"
-                                                       "/auto_response <set> <key> <value>```",
-                                              parse_mode="Markdown")
-                            return
-                        # Check if key exists
-                        db_cursor.execute("SELECT key FROM auto_response WHERE key = ?", (key,))
-                        if db_cursor.fetchone() is not None:
-                            db_cursor.execute("UPDATE auto_response SET value = ? WHERE key = ?", (value, key))
-                        else:
-                            db_cursor.execute("INSERT INTO auto_response (key, value) VALUES (?, ?)", (key, value))
-                        self.bot.reply_to(message, _("Auto response set"))
-                    case "delete":
-                        if len(msg_split) != 3:
-                            self.bot.reply_to(message, "Invalid command\n"
-                                                       "Correct usage:```\n"
-                                                       "/auto_response <delete> <key>```",
-                                              parse_mode="Markdown")
-                            return
-                        db_cursor.execute("DELETE FROM auto_response WHERE key = ?", (key,))
-                        self.bot.reply_to(message, _("Auto response deleted"))
-                    case _:
-                        self.bot.reply_to(message, _("Invalid operation"))
-                db.commit()
-
-    def upgrade_db(self):
-        try:
-            with sqlite3.connect(self.db_path) as db:
-                db_cursor = db.cursor()
-                db_cursor.execute("SELECT value FROM settings WHERE key = 'db_version'")
-                current_version = int(db_cursor.fetchone()[0])
-        except sqlite3.OperationalError:
-            current_version = 0
-        db_migrate_dir = "./db_migrate"
-        files = [f for f in os.listdir(db_migrate_dir) if f.endswith('.py')]
-        files.sort(key=lambda x: int(x.split('_')[0]))
-        for file in files:
-            version = int(file.split('_')[0])
-            if version > current_version:
-                logger.info(_("Upgrading database to version {}").format(version))
-                module = importlib.import_module(f"db_migrate.{file[:-3]}")
-                module.upgrade(self.db_path)
-                with sqlite3.connect(self.db_path) as db:
-                    db_cursor = db.cursor()
-                    db_cursor.execute("UPDATE settings SET value = ? WHERE key = 'db_version'", (str(version),))
-                    db.commit()
-
-    def terminate_thread(self, thread_id):
-        logger.info(_("Terminating thread") + str(thread_id))
-        delete_forum_topic(chat_id=self.group_id, message_thread_id=thread_id, token=self.bot.token)
-        with sqlite3.connect(self.db_path) as db:
-            db_cursor = db.cursor()
-            db_cursor.execute("DELETE FROM topics WHERE thread_id = ?", (thread_id,))
-            db.commit()
-
-    def handle_terminate(self, message: Message):
-        if message.chat.id == self.group_id:
-            if message.message_thread_id is None:
-                if len((msg_split := message.text.split(" "))) != 2:
-                    self.bot.reply_to(message, "Invalid command\n"
-                                               "Correct usage:```\n"
-                                               "/terminate <user ID>```", parse_mode="Markdown")
-                    return
-                thread_id = int(msg_split[1])
-            else:
-                thread_id = message.message_thread_id
-            if thread_id == 1:
-                self.bot.reply_to(message, _("Cannot terminate main thread"))
-                return
-            try:
-                self.terminate_thread(thread_id)
-                if message.message_thread_id is None:
-                    self.bot.reply_to(message, _("Thread terminated"))
-            except Exception:
-                logger.error(_("Failed to terminate the thread") + str(thread_id))
-                self.bot.reply_to(message, _("Failed to terminate the thread"))
-
-    def handle_messages(self, message: Message):
-        # Not responding in General topic
-        if message.message_thread_id is None and message.chat.id == self.group_id:
-            return
-        with sqlite3.connect(self.db_path) as db:
-            curser = db.cursor()
-            if message.chat.id != self.group_id:
-                logger.info(_("Received message from {}, content: {}").format(message.from_user.id, message.text))
-                # Forward message to group
-                userid = message.from_user.id
-                result = curser.execute("SELECT thread_id FROM topics WHERE user_id = ?", (userid,))
-                thread_id = result.fetchone()
-                if thread_id is None:
-                    # Create a new thread
-                    logger.info(_("Creating a new thread for user {}").format(userid))
-                    try:
-                        topic = create_forum_topic(chat_id=self.group_id, name=message.from_user.first_name,
-                                                   token=self.bot.token)
-                    except Exception as e:
-                        logger.error(e)
-                        return
-                    curser.execute("INSERT INTO topics (user_id, thread_id) VALUES (?, ?)",
-                                   (userid, topic["message_thread_id"]))
-                    thread_id = topic["message_thread_id"]
-                    username = _("Not set") if message.from_user.username is None else f"@{message.from_user.username}"
-                    last_name = "" if message.from_user.last_name is None else f" {message.from_user.last_name}"
-                    pin_message = self.bot.send_message(self.group_id,
-                                                        f"User ID: {userid}\n"
-                                                        f"Full Name: {message.from_user.first_name}{last_name}\n"
-                                                        f"Username: {username}\n",
-                                                        message_thread_id=thread_id)
-                    self.bot.pin_chat_message(self.group_id, pin_message.message_id)
-                self.bot.forward_message(self.group_id, message.chat.id, message_thread_id=thread_id,
-                                         message_id=message.message_id)
-                # Auto response
-                result = curser.execute("SELECT value FROM auto_response WHERE key = ?", (message.text,))
-                response = result.fetchone()
-                if response is not None:
-                    self.bot.send_message(message.chat.id, response[0])
-                    self.bot.send_message(self.group_id, _("[Auto Response]") + response[0],
-                                          message_thread_id=thread_id)
-            else:
-                # Forward message to user
-                result = curser.execute("SELECT user_id FROM topics WHERE thread_id = ?", (message.message_thread_id,))
-                user_id = result.fetchone()
-                if user_id is not None:
-                    match message.content_type:
-                        case "photo":
-                            self.bot.send_photo(chat_id=user_id[0], photo=message.photo[-1].file_id,
-                                                caption=message.caption)
-                        case "text":
-                            self.bot.send_message(chat_id=user_id[0], text=message.text)
-                        case "sticker":
-                            self.bot.send_sticker(chat_id=user_id[0], sticker=message.sticker.file_id)
-                        case "video":
-                            self.bot.send_video(chat_id=user_id[0], video=message.video.file_id,
-                                                caption=message.caption)
-                        case "document":
-                            self.bot.send_document(chat_id=user_id[0], document=message.document.file_id,
-                                                   caption=message.caption)
-                        case _:
-                            logger.error(_("Unsupported message type") + message.content_type)
-                else:
-                    self.bot.send_message(self.group_id, _("Chat not found, please remove this topic manually"),
-                                          message_thread_id=message.message_thread_id)
-                    close_forum_topic(chat_id=self.group_id, message_thread_id=message.message_thread_id,
-                                      token=self.bot.token)
-
-    def check_permission(self):
-        chat_member = self.bot.get_chat_member(self.group_id, self.bot.get_me().id)
-        permissions = {
-            "can_manage_topics": chat_member.can_manage_topics,
-            "can_delete_messages": chat_member.can_delete_messages
-        }
-        for key, value in permissions.items():
-            if value is False:
-                logger.error(_("Bot doesn't have {} permission").format(key))
-                self.bot.send_message(self.group_id, _("Bot doesn't have {} permission").format(key))
-        self.bot.send_message(self.group_id, _("Bot started successfully"))
-
-
-if __name__ == "__main__":
-    if not args.token or not args.group_id:
-        logger.error(_("Token or group ID is empty"))
-        exit(1)
-    bot = TGBot(args.token, args.group_id)
->>>>>>> 9af09082
+import argparse
+import gettext
+import importlib
+import importlib
+import logging
+import os
+import sqlite3
+
+import telebot
+from telebot.apihelper import create_forum_topic, delete_forum_topic, close_forum_topic
+from telebot.types import Message
+
+parser = argparse.ArgumentParser(description="")
+parser.add_argument("-token", type=str, required=True, help="Telegram bot token")
+parser.add_argument("-group_id", type=str, required=True, help="Group ID")
+parser.add_argument("-language", type=str, default="en_US", help="Language", choices=["en_US", "zh_CN"])
+args = parser.parse_args()
+
+logger = logging.getLogger()
+logger.setLevel("INFO")
+BASIC_FORMAT = "%(asctime)s [%(levelname)s] %(message)s"
+DATE_FORMAT = "%Y-%m-%d %H:%M:%S"
+formatter = logging.Formatter(BASIC_FORMAT, DATE_FORMAT)
+chlr = logging.StreamHandler()
+chlr.setFormatter(formatter)
+logger.addHandler(chlr)
+
+project_root = os.path.dirname(os.path.abspath(__file__))
+locale_dir = os.path.join(project_root, "locale")
+gettext.bindtextdomain("BetterForward", locale_dir)
+gettext.textdomain("BetterForward")
+try:
+    _ = gettext.translation("BetterForward", locale_dir, languages=[args.language]).gettext
+except FileNotFoundError:
+    _ = gettext.gettext
+
+
+class TGBot:
+    def __init__(self, bot_token: str, group_id: str, db_path: str = "./data/storage.db"):
+        logger.info(_("Starting BetterForward..."))
+        self.group_id = int(group_id)
+        self.bot = telebot.TeleBot(bot_token)
+        self.bot.message_handler(commands=["auto_response"])(self.manage_auto_response)
+        self.bot.message_handler(commands=["terminate"])(self.handle_terminate)
+        self.bot.message_handler(func=lambda m: True, content_types=["photo", "text", "sticker", "video", "document"])(
+            self.handle_messages)
+        self.db_path = db_path
+        self.upgrade_db()
+        self.bot.set_my_commands([
+            telebot.types.BotCommand("terminate", _("Terminate a thread")),
+        ])
+        self.check_permission()
+        self.bot.infinity_polling(skip_pending=True, timeout=30)
+
+    def manage_auto_response(self, message: Message):
+        if message.chat.id == self.group_id:
+            if len((msg_split := message.text.split(" "))) < 2:
+                self.bot.reply_to(message, "Invalid command\n"
+                                           "Correct usage:```\n"
+                                           "/auto_response <set/delete/list> [key] [value] [topic_action(0/1)]```", parse_mode="Markdown")
+                return
+            with sqlite3.connect(self.db_path) as db:
+                db_cursor = db.cursor()
+                if msg_split[1] == "list":
+                    result = db_cursor.execute("SELECT topic_action, key, value FROM auto_response")
+                    response = "\n".join([f"{row[0]}: {row[1]}" for row in result.fetchall()])
+                    self.bot.reply_to(message, response if response else _("No auto response found"))
+                    return
+                topic_action = msg_split[4]
+                key = msg_split[2]
+                value = " ".join(msg_split[3:])
+                match msg_split[1]:
+                    case "set":
+                        if len(msg_split) != 5:
+                            self.bot.reply_to(message, "Invalid command\n"
+                                                       "Correct usage:```\n"
+                                                       "/auto_response set <key> <value> <topic_action(0/1)>```",
+                                              parse_mode="Markdown")
+                            return
+                        # Check if key exists
+                        db_cursor.execute("SELECT key FROM auto_response WHERE key = ?", (key,))
+                        if db_cursor.fetchone() is not None:
+                            db_cursor.execute("UPDATE auto_response SET value = ?, topic_action = ? WHERE key = ?", (value, topic_action, key))
+                        else:
+                            db_cursor.execute("INSERT INTO auto_response (key, value, topic_action) VALUES (?, ?, ?)", (key, value, topic_action))
+                        self.bot.reply_to(message, _("Auto response set"))
+                    case "delete":
+                        if len(msg_split) != 3:
+                            self.bot.reply_to(message, "Invalid command\n"
+                                                       "Correct usage:```\n"
+                                                       "/auto_response delete <key>```",
+                                              parse_mode="Markdown")
+                            return
+                        db_cursor.execute("DELETE FROM auto_response WHERE key = ?", (key,))
+                        self.bot.reply_to(message, _("Auto response deleted"))
+                    case _:
+                        self.bot.reply_to(message, _("Invalid operation"))
+                db.commit()
+
+    def upgrade_db(self):
+        try:
+            with sqlite3.connect(self.db_path) as db:
+                db_cursor = db.cursor()
+                db_cursor.execute("SELECT value FROM settings WHERE key = 'db_version'")
+                current_version = int(db_cursor.fetchone()[0])
+        except sqlite3.OperationalError:
+            current_version = 0
+        db_migrate_dir = "./db_migrate"
+        files = [f for f in os.listdir(db_migrate_dir) if f.endswith('.py')]
+        files.sort(key=lambda x: int(x.split('_')[0]))
+        for file in files:
+            version = int(file.split('_')[0])
+            if version > current_version:
+                logger.info(_("Upgrading database to version {}").format(version))
+                module = importlib.import_module(f"db_migrate.{file[:-3]}")
+                module.upgrade(self.db_path)
+                with sqlite3.connect(self.db_path) as db:
+                    db_cursor = db.cursor()
+                    db_cursor.execute("UPDATE settings SET value = ? WHERE key = 'db_version'", (str(version),))
+                    db.commit()
+
+    # Get thread_id to terminate when needed
+    def terminate_thread(self, thread_id):
+        logger.info(_("Terminating thread") + str(thread_id))
+        delete_forum_topic(chat_id=self.group_id, message_thread_id=thread_id, token=self.bot.token)
+        with sqlite3.connect(self.db_path) as db:
+            db_cursor = db.cursor()
+            db_cursor.execute("DELETE FROM topics WHERE thread_id = ?", (thread_id,))
+            db.commit()
+
+    # To terminate and totally delete the topic
+    def handle_terminate(self, message: Message):
+        if message.chat.id == self.group_id:
+            if message.message_thread_id is None:
+                if len((msg_split := message.text.split(" "))) != 2:
+                    self.bot.reply_to(message, "Invalid command\n"
+                                               "Correct usage:```\n"
+                                               "/terminate <user ID>```", parse_mode="Markdown")
+                    return
+                thread_id = int(msg_split[1])
+            else:
+                thread_id = message.message_thread_id
+            if thread_id == 1:
+                self.bot.reply_to(message, _("Cannot terminate main thread"))
+                return
+            try:
+                self.terminate_thread(thread_id)
+                if message.message_thread_id is None:
+                    self.bot.reply_to(message, _("Thread terminated"))
+            except Exception:
+                logger.error(_("Failed to terminate the thread") + str(thread_id))
+                self.bot.reply_to(message, _("Failed to terminate the thread"))
+
+    # To forward your words
+    def handle_messages(self, message: Message):
+        # Not responding in General topic
+        if message.message_thread_id is None and message.chat.id == self.group_id:
+            return
+        with sqlite3.connect(self.db_path) as db:
+            curser = db.cursor()
+            if message.chat.id != self.group_id:
+                logger.info(_("Received message from {}, content: {}").format(message.from_user.id, message.text))
+                # Auto response
+                result = curser.execute("SELECT value, topic_action FROM auto_response WHERE key = ?", (message.text,))
+                auto_response, topic_action = result.fetchone()
+                if auto_response is not None:
+                    self.bot.send_message(message.chat.id, auto_response)
+                    if not topic_action:
+                        return
+                # Forward message to group
+                userid = message.from_user.id
+                result = curser.execute("SELECT thread_id FROM topics WHERE user_id = ?", (userid,))
+                thread_id = result.fetchone()
+                if thread_id is None:
+                    # Create a new thread
+                    logger.info(_("Creating a new thread for user {}").format(userid))
+                    try:
+                        topic = create_forum_topic(chat_id=self.group_id, name=message.from_user.first_name,
+                                                   token=self.bot.token)
+                    except Exception as e:
+                        logger.error(e)
+                        return
+                    curser.execute("INSERT INTO topics (user_id, thread_id) VALUES (?, ?)",
+                                   (userid, topic["message_thread_id"]))
+                    thread_id = topic["message_thread_id"]
+                    username = _("Not set") if message.from_user.username is None else f"@{message.from_user.username}"
+                    last_name = "" if message.from_user.last_name is None else f" {message.from_user.last_name}"
+                    pin_message = self.bot.send_message(self.group_id,
+                                                        f"User ID: {userid}\n"
+                                                        f"Full Name: {message.from_user.first_name}{last_name}\n"
+                                                        f"Username: {username}\n",
+                                                        message_thread_id=thread_id)
+                    self.bot.pin_chat_message(self.group_id, pin_message.message_id)
+                self.bot.forward_message(self.group_id, message.chat.id, message_thread_id=thread_id,
+                                         message_id=message.message_id)
+                if topic_action:
+                    self.bot.send_message(self.group_id, _("[Auto Response]") + auto_response,
+                                          message_thread_id=thread_id)
+            else:
+                # Forward message to user
+                result = curser.execute("SELECT user_id FROM topics WHERE thread_id = ?", (message.message_thread_id,))
+                user_id = result.fetchone()
+                if user_id is not None:
+                    match message.content_type:
+                        case "photo":
+                            self.bot.send_photo(chat_id=user_id[0], photo=message.photo[-1].file_id,
+                                                caption=message.caption)
+                        case "text":
+                            self.bot.send_message(chat_id=user_id[0], text=message.text)
+                        case "sticker":
+                            self.bot.send_sticker(chat_id=user_id[0], sticker=message.sticker.file_id)
+                        case "video":
+                            self.bot.send_video(chat_id=user_id[0], video=message.video.file_id,
+                                                caption=message.caption)
+                        case "document":
+                            self.bot.send_document(chat_id=user_id[0], document=message.document.file_id,
+                                                   caption=message.caption)
+                        case _:
+                            logger.error(_("Unsupported message type") + message.content_type)
+                else:
+                    self.bot.send_message(self.group_id, _("Chat not found, please remove this topic manually"),
+                                          message_thread_id=message.message_thread_id)
+                    close_forum_topic(chat_id=self.group_id, message_thread_id=message.message_thread_id,
+                                      token=self.bot.token)
+
+    def check_permission(self):
+        chat_member = self.bot.get_chat_member(self.group_id, self.bot.get_me().id)
+        permissions = {
+            "can_manage_topics": chat_member.can_manage_topics,
+            "can_delete_messages": chat_member.can_delete_messages
+        }
+        for key, value in permissions.items():
+            if value is False:
+                logger.error(_("Bot doesn't have {} permission").format(key))
+                self.bot.send_message(self.group_id, _("Bot doesn't have {} permission").format(key))
+        self.bot.send_message(self.group_id, _("Bot started successfully"))
+
+
+if __name__ == "__main__":
+    if not args.token or not args.group_id:
+        logger.error(_("Token or group ID is empty"))
+        exit(1)
+    bot = TGBot(args.token, args.group_id)